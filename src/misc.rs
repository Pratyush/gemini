use ark_ff::Field;
use ark_poly::univariate::DensePolynomial;
use ark_poly::UVPolynomial;
use ark_std::borrow::Borrow;
use ark_std::vec::Vec;

use crate::circuit::Matrix;
use ark_std::collections::{BTreeMap, BTreeSet};

pub(crate) const TENSOR_EXPANSION_LOG: usize = 16;
pub(crate) const TENSOR_EXPANSION: usize = (1 << TENSOR_EXPANSION_LOG) - 1;

/// Return a string will all the feature tags enabled so far.
pub(crate) fn _features_enabled() -> ark_std::string::String {
    let parallel_enabled = if cfg!(feature = "parallel") {
        "parallel"
    } else {
        ""
    };
    let asm_enabled = if cfg!(feature = "asm") { "asm" } else { "" };
    return [parallel_enabled, asm_enabled].join(", ");
}

/// Given the slice `v` as input,
/// return a slice of length `v.len()-1` with all elements of `v` but the last.
pub fn strip_last<T>(v: &[T]) -> &[T] {
    v.split_last().map(|(_, x)| x).unwrap_or(&[])
}

/// Return ceil(x / y).
#[inline]
pub fn ceil_div(x: usize, y: usize) -> usize {
    // XXX. warning: this expression can overflow.
    (x + y - 1) / y
}

/// Compute a linear combination of the polynomials `polynomials` with the given challenges.
pub fn linear_combination<F: Field, PP>(polynomials: &[PP], challenges: &[F]) -> Option<Vec<F>>
where
    PP: Borrow<Vec<F>>,
{
    polynomials
        .iter()
        .zip(challenges.iter())
        .map(|(p, &c)| &DensePolynomial::from_coefficients_vec(p.borrow().to_vec()) * c)
        .reduce(|x, y| x + y)?
        .coeffs
        .into()
}

/// Helper function for folding single polynomial.
#[inline]
pub(crate) fn fold_polynomial<F: Field>(f: &[F], r: F) -> Vec<F> {
    f.chunks(2)
        .map(|pair| pair[0] + r * pair.get(1).unwrap_or(&F::zero()))
        .collect()
}

/// Return a vector of length `len` containing the consecutive powers of element.
pub(crate) fn powers<F: Field>(element: F, len: usize) -> Vec<F> {
    let mut powers = vec![F::one(); len];
    for i in 1..len {
        powers[i] = element * powers[i - 1];
    }
    powers
}

/// Return a vector of length `len` containing the 2^j-th powers of element.
pub(crate) fn powers2<F: Field>(element: F, len: usize) -> Vec<F> {
    let mut powers = vec![F::one(); len];
    if len > 0 {
        powers[0] = element;
    }
    for i in 1..len {
        powers[i] = powers[i - 1].square();
    }
    powers
}

/// The elements of a matrix stream.
#[derive(Clone, Copy, Eq, PartialEq, Debug)]
pub enum MatrixElement<T> {
    /// A matrix element.
    Element((T, usize)),
    /// A new line in the matrix stream.
    EOL,
}

impl<T> MatrixElement<T> {
    /// Return `true` is the current element is indicating a new line,
    /// `false` otherwise.
    pub fn is_eol(&self) -> bool {
        match self {
            Self::EOL => true,
            Self::Element(_) => false,
        }
    }
}

/// Given a sparse matrix `matrix` and a vector `z`, compute `matrix * z`.
pub fn product_matrix_vector<F: Field>(matrix: &[Vec<(F, usize)>], z: &[F]) -> Vec<F> {
    let inner_prod_fn = |row: &[(F, usize)]| {
        let mut acc = F::zero();
        for &(ref coeff, i) in row {
            acc += if coeff.is_one() { z[i] } else { z[i] * coeff };
        }
        acc
    };

    matrix.iter().map(|row| inner_prod_fn(row)).collect()
}

/// Given a vector `z` and a sparse matrix `matrix`, compute `z * matrix`.
#[allow(unused)]
pub fn product_vector_matrix<F: Field>(z: &[F], matrix: &[Vec<(F, usize)>]) -> Vec<F> {
    let mut res = vec![F::zero(); z.len()];
    for (row_index, row) in matrix.iter().enumerate() {
        for &(ref coeff, i) in row {
            res[i] += if coeff.is_one() {
                z[row_index]
            } else {
                z[row_index] * coeff
            };
        }
    }

    res
}

/// Given as input `elements`, an array of field elements
/// \\(\rho_0, \dots, \rho_{n-1}\\)
/// compute the tensor product
/// \\( \otimes_j (1, \rho_j )\\)
pub fn tensor<F: Field>(elements: &[F]) -> Vec<F> {
    assert!(!elements.is_empty());
    let mut tensor = vec![F::one(); 1 << elements.len()];
    let mut elements_iterator = elements.iter().enumerate();

    tensor[1] = *elements_iterator
        .next()
        .expect("Expecting at lest one element in the tensor product.")
        .1;
    // guaranteed to have at least one element.

    for (i, element) in elements_iterator {
        for j in 0..1 << i {
            tensor[(1 << i) + j] = tensor[j] * element;
        }
    }
    tensor
}

pub(crate) type PartialTensor<F> = Vec<Vec<F>>;

/// Partially expand the tensor product
/// \\(\otimes (1, \rho_j)\\)
/// XXX TODO: This function is pub(crate) as in a previous version of this library,
/// Iterable: Copy and hence couldn't store vectors itself.
/// This is not anymore the case thus it can be moved inside init.
pub fn expand_tensor<F: Field>(elements: &[F]) -> PartialTensor<F> {
    // expected_len = ceil(tensor_len / N)
    let expected_len = ceil_div(elements.len(), TENSOR_EXPANSION_LOG);
    let mut expanded_tensor = Vec::with_capacity(expected_len);

    for i in 0..expected_len {
        let mut got = if (i + 1) * TENSOR_EXPANSION_LOG <= elements.len() {
            tensor(&elements[i * TENSOR_EXPANSION_LOG..(i + 1) * TENSOR_EXPANSION_LOG])
        } else {
            tensor(&elements[i * TENSOR_EXPANSION_LOG..])
        };
        // remove the first element (1) that is the tensor with no element.
        got.remove(0);
        expanded_tensor.push(got);
    }

    expanded_tensor
}

/// Polynomial evaluation, assuming that the
/// coeffients are in big-endian.
#[inline]
pub fn evaluate_be<I, F>(polynomial: I, x: &F) -> F
where
    F: Field,
    I: IntoIterator,
    I::Item: Borrow<F>,
{
    polynomial
        .into_iter()
        .fold(F::zero(), |previous, c| previous * x + c.borrow())
}

/// Polynomial evaluation, assuming that the
/// coefficients are in little-endian.
#[inline]
pub fn evaluate_le<F>(polynomial: &[F], x: &F) -> F
where
    F: Field,
{
    evaluate_be(polynomial.iter().rev(), x)
}

/// Return the hadamard product of `lhs` and `rhs`.
/// # Panics
// If the length of `lhs` is different from `rhs`.
#[inline]
pub fn hadamard<F: Field>(lhs: &[F], rhs: &[F]) -> Vec<F> {
    assert_eq!(lhs.len(), rhs.len());
    lhs.iter().zip(rhs).map(|(&x, y)| x * y).collect()
}

/// Return the inner product of `lhs` with `rhs`.
///
/// # Panics
/// If the length of `lhs` and `rhs` are different.
#[inline]
pub fn ip<F: Field>(lhs: &[F], rhs: &[F]) -> F {
    assert_eq!(lhs.len(), rhs.len());
    ip_unsafe(lhs.iter(), rhs.iter())
}

/// Return the inner product of two iterators `lhs` and `rhs`,
/// assuming that the elements have the same length.
pub(crate) fn ip_unsafe<F: Field, I, J>(lhs: I, rhs: J) -> F
where
    I: Iterator,
    J: Iterator,
    I::Item: Borrow<F>,
    J::Item: Borrow<F>,
{
    lhs.zip(rhs).map(|(x, y)| *x.borrow() * y.borrow()).sum()
}

#[inline]
pub fn sum_matrices<F: Field>(
    a: &Matrix<F>,
    b: &Matrix<F>,
    c: &Matrix<F>,
    num_variables: usize,
) -> Vec<Vec<usize>> {
    let mut new_matrix = vec![BTreeSet::new(); num_variables];
    a.iter()
        .zip(b)
        .zip(c)
        .enumerate()
        .for_each(|(row, ((row_a, row_b), row_c))| {
            row_a
                .iter()
                .map(|(_, i)| *i)
                .chain(row_b.iter().map(|(_, i)| *i))
                .chain(row_c.iter().map(|(_, i)| *i))
                .for_each(|col| {
                    new_matrix[col].insert(row);
                });
        });
    let mut res = Vec::new();
    new_matrix
        .iter()
        .for_each(|set| res.push(set.iter().cloned().collect()));
    res
}

#[inline]
#[allow(unused)]
pub fn joint_matrices<F: Field>(
    joint_matrix: &Vec<Vec<usize>>,
    _num_constraints: usize,
    _num_variables: usize,
    a: &Matrix<F>,
    b: &Matrix<F>,
    c: &Matrix<F>,
) -> (
    Vec<F>,
    Vec<F>,
    Vec<usize>,
    Vec<usize>,
    Vec<F>,
    Vec<F>,
    Vec<F>,
) {
    let mut row_vec = Vec::new();
    let mut col_vec = Vec::new();
    let mut row_index_vec = Vec::new();
    let mut col_index_vec = Vec::new();
    let mut val_a_vec = Vec::new();
    let mut val_b_vec = Vec::new();
    let mut val_c_vec = Vec::new();

    let a = a
        .iter()
        .enumerate()
        .map(|(r, row)| row.iter().map(move |(f, i)| ((r, *i), *f)))
        .flatten()
        .collect::<BTreeMap<(usize, usize), F>>();

    let b = b
        .iter()
        .enumerate()
        .map(|(r, row)| row.iter().map(move |(f, i)| ((r, *i), *f)))
        .flatten()
        .collect::<BTreeMap<(usize, usize), F>>();

    let c = c
        .iter()
        .enumerate()
        .map(|(r, row)| row.iter().map(move |(f, i)| ((r, *i), *f)))
        .flatten()
        .collect::<BTreeMap<(usize, usize), F>>();

    for (cc, col) in joint_matrix.into_iter().enumerate() {
        for i in col {
            let row_val = F::from(*i as u64);
            let col_val = F::from(cc as u64);

            row_index_vec.push(*i);
            col_index_vec.push(cc);
            row_vec.push(row_val);
            col_vec.push(col_val);
            // We insert zeros if a matrix doesn't contain an entry at the given (row, col) location.
            val_a_vec.push(a.get(&(*i, cc)).copied().unwrap_or(F::zero()));
            val_b_vec.push(b.get(&(*i, cc)).copied().unwrap_or(F::zero()));
            val_c_vec.push(c.get(&(*i, cc)).copied().unwrap_or(F::zero()));
        }
    }

    (
        row_vec,
        col_vec,
        row_index_vec,
        col_index_vec,
        val_a_vec,
        val_b_vec,
        val_c_vec,
    )
}

<<<<<<< HEAD
#[test]
fn test_linear_combination() {
    use ark_bls12_381::Fr;

    let polynomials = [
        vec![Fr::from(100), Fr::from(101), Fr::from(102), Fr::from(103)],
        vec![Fr::from(100), Fr::from(100), Fr::from(100), Fr::from(100)],
    ];
    let challenges = [Fr::from(1), Fr::from(10)];
    let got = linear_combination(&polynomials, &challenges);
    let expected = vec![
        Fr::from(1100),
        Fr::from(1101),
        Fr::from(1102),
        Fr::from(1103),
    ];
    assert!(got.is_some());
    assert_eq!(got.unwrap(), expected);
}
=======
#[inline]
#[allow(unused)]
pub fn evaluate_tensor_poly<F: Field>(elements: &[F], eval_point: F) -> F {
    let mut res = F::one();
    let mut s = eval_point;
    for i in 0..elements.len() {
        let tmp = F::one() + elements[i] * s;
        res *= tmp;
        s = s.square();
    }
    return res;
}

#[inline]
#[allow(unused)]
pub fn evaluate_geometric_poly<F: Field>(rx: F, n: usize) -> F {
    return (rx.pow(&[n as u64]) - F::one()) * ((rx - F::one()).inverse().unwrap());
}

#[inline]
#[allow(unused)]
pub fn evaluate_index_poly<F: Field>(x: F, n: usize) -> F {
    let inv = (F::one() - x).inverse().unwrap();
    let inv_square = (F::one() - x).square().inverse().unwrap();
    let x_n = x.pow(&[(n - 1) as u64]);
    return x * (F::one() - x_n) * inv_square - F::from((n - 1) as u64) * x_n * x * inv;
}

#[inline]
#[allow(unused)]
pub fn evaluate_shift_monic_poly<F: Field>(x: F, f_x: F, n: usize) -> F {
    return x * f_x - x.pow(&[n as u64]) + F::one();
}

#[test]
fn test_evaluate_index_poly() {
    use ark_bls12_381::Fr as F;
    use ark_ff::UniformRand;
    use ark_std::{One, Zero};
    use num_bigint::BigUint;

    let rng = &mut ark_std::test_rng();
    let x = F::rand(rng);
    let n = 147;
    let res = evaluate_index_poly(x, n);

    let mut expect = F::zero();
    let mut tmp = F::one();
    for i in 0..n {
        expect += F::from(i as u64) * tmp;
        tmp *= x;
    }
    let res_b: BigUint = res.into();
    let expect_b: BigUint = expect.into();
    assert!(res == expect);
}

// #[cfg(test)]
// pub fn matrix_slice_naive<F: Field>(a: &[Vec<(F, usize)>], n: usize) -> Vec<MatrixElement<F>> {
//     let mut aa = vec![vec![F::zero(); n]; n];
//     for (row, elements) in a.iter().enumerate() {
//         for &(val, col) in elements {
//             aa[row][col] = val;
//         }
//     }

//     let mut a_row_flat = Vec::new();
//     for j in (0..n).rev() {
//         for i in (0..n).rev() {
//             if aa[i][j] != F::zero() {
//                 a_row_flat.push(MatrixElement::Element((aa[i][j], i)))
//             }
//         }
//         a_row_flat.push(MatrixElement::EOL);
//     }
//     a_row_flat
// }
>>>>>>> dd18a9ac
<|MERGE_RESOLUTION|>--- conflicted
+++ resolved
@@ -334,7 +334,33 @@
     )
 }
 
-<<<<<<< HEAD
+#[inline]
+pub fn evaluate_tensor_poly<F: Field>(elements: &[F], eval_point: F) -> F {
+    let mut res = F::one();
+    let mut s = eval_point;
+    for i in 0..elements.len() {
+        let tmp = F::one() + elements[i] * s;
+        res *= tmp;
+        s = s.square();
+    }
+    return res;
+}
+
+#[inline]
+pub fn evaluate_geometric_poly<F: Field>(rx: F, n: usize) -> F {
+    return (rx.pow(&[n as u64]) - F::one()) * ((rx - F::one()).inverse().unwrap());
+}
+
+#[inline]
+pub fn evaluate_index_poly<F: Field>(x: F, n: usize) -> F {
+    let inv = (F::one() - x).inverse().unwrap();
+    let inv_square = (F::one() - x).square().inverse().unwrap();
+    let x_n = x.pow(&[(n - 1) as u64]);
+    return x * (F::one() - x_n) * inv_square - F::from((n - 1) as u64) * x_n * x * inv;
+}
+
+
+
 #[test]
 fn test_linear_combination() {
     use ark_bls12_381::Fr;
@@ -354,40 +380,6 @@
     assert!(got.is_some());
     assert_eq!(got.unwrap(), expected);
 }
-=======
-#[inline]
-#[allow(unused)]
-pub fn evaluate_tensor_poly<F: Field>(elements: &[F], eval_point: F) -> F {
-    let mut res = F::one();
-    let mut s = eval_point;
-    for i in 0..elements.len() {
-        let tmp = F::one() + elements[i] * s;
-        res *= tmp;
-        s = s.square();
-    }
-    return res;
-}
-
-#[inline]
-#[allow(unused)]
-pub fn evaluate_geometric_poly<F: Field>(rx: F, n: usize) -> F {
-    return (rx.pow(&[n as u64]) - F::one()) * ((rx - F::one()).inverse().unwrap());
-}
-
-#[inline]
-#[allow(unused)]
-pub fn evaluate_index_poly<F: Field>(x: F, n: usize) -> F {
-    let inv = (F::one() - x).inverse().unwrap();
-    let inv_square = (F::one() - x).square().inverse().unwrap();
-    let x_n = x.pow(&[(n - 1) as u64]);
-    return x * (F::one() - x_n) * inv_square - F::from((n - 1) as u64) * x_n * x * inv;
-}
-
-#[inline]
-#[allow(unused)]
-pub fn evaluate_shift_monic_poly<F: Field>(x: F, f_x: F, n: usize) -> F {
-    return x * f_x - x.pow(&[n as u64]) + F::one();
-}
 
 #[test]
 fn test_evaluate_index_poly() {
@@ -410,26 +402,4 @@
     let res_b: BigUint = res.into();
     let expect_b: BigUint = expect.into();
     assert!(res == expect);
-}
-
-// #[cfg(test)]
-// pub fn matrix_slice_naive<F: Field>(a: &[Vec<(F, usize)>], n: usize) -> Vec<MatrixElement<F>> {
-//     let mut aa = vec![vec![F::zero(); n]; n];
-//     for (row, elements) in a.iter().enumerate() {
-//         for &(val, col) in elements {
-//             aa[row][col] = val;
-//         }
-//     }
-
-//     let mut a_row_flat = Vec::new();
-//     for j in (0..n).rev() {
-//         for i in (0..n).rev() {
-//             if aa[i][j] != F::zero() {
-//                 a_row_flat.push(MatrixElement::Element((aa[i][j], i)))
-//             }
-//         }
-//         a_row_flat.push(MatrixElement::EOL);
-//     }
-//     a_row_flat
-// }
->>>>>>> dd18a9ac
+}
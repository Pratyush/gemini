--- conflicted
+++ resolved
@@ -88,13 +88,8 @@
         let mut indexed_powers_of_g = vec![E::G1Affine::zero(); self.powers_of_g.len()];
         indices
             .iter()
-<<<<<<< HEAD
             .zip(&self.powers_of_g)
-            .for_each(|(&i, g)| indexed_powers_of_g[i] = indexed_powers_of_g[i] + *g);
-=======
-            .zip(self.powers_of_g.iter())
             .for_each(|(&i, &g)| indexed_powers_of_g[i] = indexed_powers_of_g[i] + g);
->>>>>>> e146c03c
         Self {
             powers_of_g2: self.powers_of_g2.clone(),
             powers_of_g: indexed_powers_of_g,
